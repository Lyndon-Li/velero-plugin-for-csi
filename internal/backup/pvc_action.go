/*
Copyright 2019, 2020 the Velero contributors.

Licensed under the Apache License, Version 2.0 (the "License");
you may not use this file except in compliance with the License.
You may obtain a copy of the License at

    http://www.apache.org/licenses/LICENSE-2.0

Unless required by applicable law or agreed to in writing, software
distributed under the License is distributed on an "AS IS" BASIS,
WITHOUT WARRANTIES OR CONDITIONS OF ANY KIND, either express or implied.
See the License for the specific language governing permissions and
limitations under the License.
*/

package backup

import (
	"context"
	"encoding/json"
	"fmt"

	"github.com/pkg/errors"
	"github.com/sirupsen/logrus"

	jsonpatch "github.com/evanphx/json-patch"
	snapshotv1api "github.com/kubernetes-csi/external-snapshotter/client/v4/apis/volumesnapshot/v1"
	snapshotterClientSet "github.com/kubernetes-csi/external-snapshotter/client/v4/clientset/versioned"
	corev1api "k8s.io/api/core/v1"
	metav1 "k8s.io/apimachinery/pkg/apis/meta/v1"
	"k8s.io/apimachinery/pkg/apis/meta/v1/unstructured"
	"k8s.io/apimachinery/pkg/runtime"
	"k8s.io/apimachinery/pkg/runtime/schema"
	"k8s.io/apimachinery/pkg/types"
	"k8s.io/client-go/kubernetes"
	_ "k8s.io/client-go/plugin/pkg/client/auth/gcp"

	"github.com/vmware-tanzu/velero-plugin-for-csi/internal/util"
	velerov1api "github.com/vmware-tanzu/velero/pkg/apis/velero/v1"
	velerov2alpha1 "github.com/vmware-tanzu/velero/pkg/apis/velero/v2alpha1"
	veleroClientSet "github.com/vmware-tanzu/velero/pkg/generated/clientset/versioned"
	"github.com/vmware-tanzu/velero/pkg/kuberesource"
	"github.com/vmware-tanzu/velero/pkg/label"
	"github.com/vmware-tanzu/velero/pkg/plugin/velero"
	biav2 "github.com/vmware-tanzu/velero/pkg/plugin/velero/backupitemaction/v2"
	"github.com/vmware-tanzu/velero/pkg/util/boolptr"
)

// PVCBackupItemAction is a backup item action plugin for Velero.
type PVCBackupItemAction struct {
	Log            logrus.FieldLogger
	Client         kubernetes.Interface
	SnapshotClient snapshotterClientSet.Interface
	VeleroClient   veleroClientSet.Interface
}

// AppliesTo returns information indicating that the PVCBackupItemAction should be invoked to backup PVCs.
func (p *PVCBackupItemAction) AppliesTo() (velero.ResourceSelector, error) {
	p.Log.Debug("PVCBackupItemAction AppliesTo")

	return velero.ResourceSelector{
		IncludedResources: []string{"persistentvolumeclaims"},
	}, nil
}

// Execute recognizes PVCs backed by volumes provisioned by CSI drivers with volumesnapshotting capability and creates snapshots of the
// underlying PVs by creating volumesnapshot CSI API objects that will trigger the CSI driver to perform the snapshot operation on the volume.
func (p *PVCBackupItemAction) Execute(item runtime.Unstructured, backup *velerov1api.Backup) (runtime.Unstructured, []velero.ResourceIdentifier, string, []velero.ResourceIdentifier, error) {
	p.Log.Info("Starting PVCBackupItemAction")

	// Do nothing if volume snapshots have not been requested in this backup
	if boolptr.IsSetToFalse(backup.Spec.SnapshotVolumes) {
		p.Log.Infof("Volume snapshotting not requested for backup %s/%s", backup.Namespace, backup.Name)
		return item, nil, "", nil, nil
	}

	if backup.Status.Phase == velerov1api.BackupPhaseFinalizing ||
		backup.Status.Phase == velerov1api.BackupPhaseFinalizingPartiallyFailed {
		p.Log.WithFields(
			logrus.Fields{
				"Backup": fmt.Sprintf("%s/%s", backup.Namespace, backup.Name),
				"Phase":  backup.Status.Phase,
			},
		).Debug("Backup is in finalizing phase. Skip this PVC.")
		return item, nil, "", nil, nil
	}

	var pvc corev1api.PersistentVolumeClaim
	if err := runtime.DefaultUnstructuredConverter.FromUnstructured(item.UnstructuredContent(), &pvc); err != nil {
		return nil, nil, "", nil, errors.WithStack(err)
	}

	p.Log.Debugf("Fetching underlying PV for PVC %s", fmt.Sprintf("%s/%s", pvc.Namespace, pvc.Name))
	// Do nothing if this is not a CSI provisioned volume
	pv, err := util.GetPVForPVC(&pvc, p.Client.CoreV1())
	if err != nil {
		return nil, nil, "", nil, errors.WithStack(err)
	}
	if pv.Spec.PersistentVolumeSource.CSI == nil {
		p.Log.Infof("Skipping PVC %s/%s, associated PV %s is not a CSI volume", pvc.Namespace, pvc.Name, pv.Name)
		return item, nil, "", nil, nil
	}

	// Do nothing if FS uploader is used to backup this PV
	isFSUploaderUsed, err := util.IsPVCDefaultToFSBackup(pvc.Namespace, pvc.Name, p.Client.CoreV1(), boolptr.IsSetToTrue(backup.Spec.DefaultVolumesToFsBackup))
	if err != nil {
		return nil, nil, "", nil, errors.WithStack(err)
	}
	if isFSUploaderUsed {
		p.Log.Infof("Skipping  PVC %s/%s, PV %s will be backed up using FS uploader", pvc.Namespace, pvc.Name, pv.Name)
		return item, nil, "", nil, nil
	}

	// no storage class: we don't know how to map to a VolumeSnapshotClass
	if pvc.Spec.StorageClassName == nil {
		return item, nil, "", nil, errors.Errorf("Cannot snapshot PVC %s/%s, PVC has no storage class.", pvc.Namespace, pvc.Name)
	}

	p.Log.Infof("Fetching storage class for PV %s", *pvc.Spec.StorageClassName)
	storageClass, err := p.Client.StorageV1().StorageClasses().Get(context.TODO(), *pvc.Spec.StorageClassName, metav1.GetOptions{})
	if err != nil {
		return nil, nil, "", nil, errors.Wrap(err, "error getting storage class")
	}
	p.Log.Debugf("Fetching volumesnapshot class for %s", storageClass.Provisioner)
<<<<<<< HEAD
	snapshotClass, err := util.GetVolumeSnapshotClass(storageClass.Provisioner, backup, &pvc, p.Log, snapshotClient.SnapshotV1())
=======
	snapshotClass, err := util.GetVolumeSnapshotClassForStorageClass(storageClass.Provisioner, p.SnapshotClient.SnapshotV1())
>>>>>>> 6b59bdeb
	if err != nil {
		return nil, nil, "", nil, errors.Wrapf(err, "failed to get volumesnapshotclass for storageclass %s", storageClass.Name)
	}
	p.Log.Infof("volumesnapshot class=%s", snapshotClass.Name)

	vsLabels := map[string]string{}
	for k, v := range pvc.ObjectMeta.Labels {
		vsLabels[k] = v
	}
	vsLabels[velerov1api.BackupNameLabel] = label.GetValidName(backup.Name)

	// Craft the snapshot object to be created
	snapshot := snapshotv1api.VolumeSnapshot{
		ObjectMeta: metav1.ObjectMeta{
			GenerateName: "velero-" + pvc.Name + "-",
			Namespace:    pvc.Namespace,
			Labels:       vsLabels,
		},
		Spec: snapshotv1api.VolumeSnapshotSpec{
			Source: snapshotv1api.VolumeSnapshotSource{
				PersistentVolumeClaimName: &pvc.Name,
			},
			VolumeSnapshotClassName: &snapshotClass.Name,
		},
	}

	upd, err := p.SnapshotClient.SnapshotV1().VolumeSnapshots(pvc.Namespace).Create(context.TODO(), &snapshot, metav1.CreateOptions{})
	if err != nil {
		return nil, nil, "", nil, errors.Wrapf(err, "error creating volume snapshot")
	}
	p.Log.Infof("Created volumesnapshot %s", fmt.Sprintf("%s/%s", upd.Namespace, upd.Name))

	labels := map[string]string{
		util.VolumeSnapshotLabel:    upd.Name,
		velerov1api.BackupNameLabel: backup.Name,
	}

	annotations := labels
	annotations[util.MustIncludeAdditionalItemAnnotation] = "true"

	util.AddAnnotations(&pvc.ObjectMeta, annotations)
	util.AddLabels(&pvc.ObjectMeta, labels)

	var additionalItems []velero.ResourceIdentifier
	operationID := ""
	var itemToUpdate []velero.ResourceIdentifier

	if boolptr.IsSetToTrue(backup.Spec.SnapshotMoveData) {
		operationID = label.GetValidName(string(util.AsyncOperationIDPrefixDataUpload) + string(backup.UID) + "." + string(pvc.UID))
		dataUploadLog := p.Log.WithFields(logrus.Fields{
			"Source PVC":     fmt.Sprintf("%s/%s", pvc.Namespace, pvc.Name),
			"VolumeSnapshot": fmt.Sprintf("%s/%s", upd.Namespace, upd.Name),
			"Operation ID":   operationID,
			"Backup":         backup.Name,
		})

		dataUploadLog.Info("Starting data upload of backup")

		dataUpload, err := createDataUpload(context.Background(), backup, p.VeleroClient, upd, &pvc, operationID)
		if err != nil {
			dataUploadLog.WithError(err).Error("failed to submit DataUpload")
			util.DeleteVolumeSnapshotIfAny(context.Background(), p.SnapshotClient, *upd, dataUploadLog)

			return nil, nil, "", nil, errors.Wrapf(err, "error creating DataUpload")
		} else {
			itemToUpdate = []velero.ResourceIdentifier{
				{
					GroupResource: schema.GroupResource{
						Group:    "velero.io",
						Resource: "datauploads",
					},
					Namespace: dataUpload.Namespace,
					Name:      dataUpload.Name,
				},
			}

			dataUploadLog.Info("DataUpload is submitted successfully.")
		}
	} else {
		additionalItems = []velero.ResourceIdentifier{
			{
				GroupResource: kuberesource.VolumeSnapshots,
				Namespace:     upd.Namespace,
				Name:          upd.Name,
			},
		}
	}

	p.Log.Infof("Returning from PVCBackupItemAction with %d additionalItems to backup", len(additionalItems))
	for _, ai := range additionalItems {
		p.Log.Debugf("%s: %s", ai.GroupResource.String(), ai.Name)
	}

	pvcMap, err := runtime.DefaultUnstructuredConverter.ToUnstructured(&pvc)
	if err != nil {
		return nil, nil, "", nil, errors.WithStack(err)
	}

	return &unstructured.Unstructured{Object: pvcMap}, additionalItems, operationID, itemToUpdate, nil
}

func (p *PVCBackupItemAction) Name() string {
	return "PVCBackupItemAction"
}

func (p *PVCBackupItemAction) Progress(operationID string, backup *velerov1api.Backup) (velero.OperationProgress, error) {
	progress := velero.OperationProgress{}
	if operationID == "" {
		return progress, biav2.InvalidOperationIDError(operationID)
	}

	dataUpload, err := getDataUpload(context.Background(), backup, p.VeleroClient, operationID)
	if err != nil {
		p.Log.Errorf("fail to get DataUpload for backup %s/%s: %s", backup.Namespace, backup.Name, err.Error())
		return progress, err
	}
	if dataUpload.Status.Phase == velerov2alpha1.DataUploadPhaseNew || dataUpload.Status.Phase == "" {
		p.Log.Debugf("DataUpload is still not processed yet. Skip progress update.")
		return progress, nil
	}

	progress.Description = string(dataUpload.Status.Phase)
	progress.OperationUnits = "Bytes"
	progress.NCompleted = dataUpload.Status.Progress.BytesDone
	progress.NTotal = dataUpload.Status.Progress.TotalBytes

	if dataUpload.Status.StartTimestamp != nil {
		progress.Started = dataUpload.Status.StartTimestamp.Time
	}

	if dataUpload.Status.CompletionTimestamp != nil {
		progress.Updated = dataUpload.Status.CompletionTimestamp.Time
	}

	if dataUpload.Status.Phase == velerov2alpha1.DataUploadPhaseCompleted {
		progress.Completed = true
	} else if dataUpload.Status.Phase == velerov2alpha1.DataUploadPhaseFailed {
		progress.Completed = true
		progress.Err = dataUpload.Status.Message
	} else if dataUpload.Status.Phase == velerov2alpha1.DataUploadPhaseCanceled {
		progress.Completed = true
		progress.Err = "DataUpload is canceled"
	}

	return progress, nil
}

func (p *PVCBackupItemAction) Cancel(operationID string, backup *velerov1api.Backup) error {
	if operationID == "" {
		return biav2.InvalidOperationIDError(operationID)
	}

	dataUpload, err := getDataUpload(context.Background(), backup, p.VeleroClient, operationID)
	if err != nil {
		p.Log.Errorf("fail to get DataUpload for backup %s/%s: %s", backup.Namespace, backup.Name, err.Error())
		return err
	}

	return cancelDataUpload(context.Background(), p.VeleroClient, dataUpload)
}

func newDataUpload(backup *velerov1api.Backup, vs *snapshotv1api.VolumeSnapshot,
	pvc *corev1api.PersistentVolumeClaim, operationID string) *velerov2alpha1.DataUpload {
	dataUpload := &velerov2alpha1.DataUpload{
		TypeMeta: metav1.TypeMeta{
			APIVersion: velerov2alpha1.SchemeGroupVersion.String(),
			Kind:       "DataUpload",
		},
		ObjectMeta: metav1.ObjectMeta{
			Namespace:    backup.Namespace,
			GenerateName: backup.Name + "-",
			OwnerReferences: []metav1.OwnerReference{
				{
					APIVersion: velerov1api.SchemeGroupVersion.String(),
					Kind:       "Backup",
					Name:       backup.Name,
					UID:        backup.UID,
					Controller: boolptr.True(),
				},
			},
			Labels: map[string]string{
				velerov1api.BackupNameLabel: label.GetValidName(backup.Name),
				velerov1api.BackupUIDLabel:  string(backup.UID),
				velerov1api.PVCUIDLabel:     string(pvc.UID),
				util.AsyncOperationIDLabel:  operationID,
			},
		},
		Spec: velerov2alpha1.DataUploadSpec{
			SnapshotType: velerov2alpha1.SnapshotTypeCSI,
			CSISnapshot: &velerov2alpha1.CSISnapshotSpec{
				VolumeSnapshot: vs.Name,
				StorageClass:   *pvc.Spec.StorageClassName,
			},
			SourcePVC:             pvc.Name,
			DataMover:             backup.Spec.DataMover,
			BackupStorageLocation: backup.Spec.StorageLocation,
			SourceNamespace:       pvc.Namespace,
			OperationTimeout:      backup.Spec.CSISnapshotTimeout,
		},
	}

	return dataUpload
}

func createDataUpload(ctx context.Context, backup *velerov1api.Backup, veleroClient veleroClientSet.Interface,
	vs *snapshotv1api.VolumeSnapshot, pvc *corev1api.PersistentVolumeClaim, operationID string) (*velerov2alpha1.DataUpload, error) {
	dataUpload := newDataUpload(backup, vs, pvc, operationID)

	dataUpload, err := veleroClient.VeleroV2alpha1().DataUploads(dataUpload.Namespace).Create(ctx, dataUpload, metav1.CreateOptions{})
	if err != nil {
		return nil, errors.Wrap(err, "fail to create DataUpload CR")
	}

	return dataUpload, err
}

func getDataUpload(ctx context.Context, backup *velerov1api.Backup,
	veleroClient veleroClientSet.Interface, operationID string) (*velerov2alpha1.DataUpload, error) {
	listOptions := metav1.ListOptions{LabelSelector: fmt.Sprintf("%s=%s", util.AsyncOperationIDLabel, operationID)}

	dataUploadList, err := veleroClient.VeleroV2alpha1().DataUploads(backup.Namespace).List(context.Background(), listOptions)
	if err != nil {
		return nil, errors.Wrapf(err, "error to list DataUpload")
	}

	if len(dataUploadList.Items) == 0 {
		return nil, errors.Errorf("not found DataUpload for operationID %s", operationID)
	}

	if len(dataUploadList.Items) > 1 {
		return nil, errors.Errorf("more than one DataUpload found operationID %s", operationID)
	}

	return &dataUploadList.Items[0], nil
}

func cancelDataUpload(ctx context.Context, veleroClient veleroClientSet.Interface,
	dataUpload *velerov2alpha1.DataUpload) error {
	oldData, err := json.Marshal(dataUpload)
	if err != nil {
		return errors.Wrap(err, "error marshalling original DataUpload")
	}

	updatedDataUpload := dataUpload.DeepCopy()
	updatedDataUpload.Spec.Cancel = true

	newData, err := json.Marshal(updatedDataUpload)
	if err != nil {
		return errors.Wrap(err, "err marshalling updated DataUpload")
	}

	patchData, err := jsonpatch.CreateMergePatch(oldData, newData)
	if err != nil {
		return errors.Wrap(err, "error creating patch data for DataUpload")
	}

	_, err = veleroClient.VeleroV2alpha1().DataUploads(dataUpload.Namespace).Patch(ctx, dataUpload.Name, types.MergePatchType, patchData, metav1.PatchOptions{})
	if err != nil {
		return errors.Wrap(err, "error patch DataUpload")
	}

	return nil
}<|MERGE_RESOLUTION|>--- conflicted
+++ resolved
@@ -123,11 +123,7 @@
 		return nil, nil, "", nil, errors.Wrap(err, "error getting storage class")
 	}
 	p.Log.Debugf("Fetching volumesnapshot class for %s", storageClass.Provisioner)
-<<<<<<< HEAD
 	snapshotClass, err := util.GetVolumeSnapshotClass(storageClass.Provisioner, backup, &pvc, p.Log, snapshotClient.SnapshotV1())
-=======
-	snapshotClass, err := util.GetVolumeSnapshotClassForStorageClass(storageClass.Provisioner, p.SnapshotClient.SnapshotV1())
->>>>>>> 6b59bdeb
 	if err != nil {
 		return nil, nil, "", nil, errors.Wrapf(err, "failed to get volumesnapshotclass for storageclass %s", storageClass.Name)
 	}
